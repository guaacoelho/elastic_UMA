import numpy as np
from argparse import ArgumentParser

from devito.logger import warning
from examples.seismic import demo_model, Receiver, RickerSource
from examples.seismic.tti import AnisotropicWaveSolver


def tti_setup(shape=(50, 50, 50), spacing=(20.0, 20.0, 20.0), tn=250.0,
              time_order=2, space_order=4, nbpml=10, **kwargs):

    nrec = 101
    # Two layer model for true velocity
    model = demo_model('layers-tti', shape=shape, spacing=spacing, nbpml=nbpml)
    # Derive timestepping from model spacing
    dt = model.critical_dt
    t0 = 0.0
    nt = int(1 + (tn-t0) / dt)
    time = np.linspace(t0, tn, nt)

    # Define source geometry (center of domain, just below surface)
    src = RickerSource(name='src', ndim=model.dim, f0=0.015, time=time)
    src.coordinates.data[0, :] = np.array(model.domain_size) * .5
    src.coordinates.data[0, -1] = model.origin[-1] + 2 * spacing[-1]

    # Define receiver geometry (spread across x, lust below surface)
    rec = Receiver(name='nrec', ntime=nt, npoint=nrec, ndim=model.dim)
    rec.coordinates.data[:, 0] = np.linspace(0., model.domain_size[0], num=nrec)
    rec.coordinates.data[:, 1:] = src.coordinates.data[0, 1:]

    return AnisotropicWaveSolver(model, source=src, receiver=rec,
                                 time_order=time_order,
                                 space_order=space_order, **kwargs)


<<<<<<< HEAD
def run(shape=(50, 50, 50), spacing=(20.0, 20.0, 20.0), tn=250.0,
        time_order=2, space_order=4, nbpml=10, kernel='centered', **kwargs):
    autotune = kwargs.pop('autotune', False)
    solver = tti_setup(shape, spacing, tn, time_order, space_order, nbpml, **kwargs)
=======
def run(dimensions=(50, 50, 50), spacing=(20.0, 20.0, 20.0), tn=250.0,
        autotune=False, time_order=2, space_order=4, nbpml=10, **kwargs):

    solver = tti_setup(dimensions, spacing, tn, time_order, space_order, nbpml, **kwargs)
>>>>>>> 764a8c15

    if space_order % 4 != 0:
        warning('WARNING: TTI requires a space_order that is a multiple of 4!')

    rec, u, v, summary = solver.forward(autotune=autotune, kernel=kernel)

    return summary.gflopss, summary.oi, summary.timings, [rec, u, v]


if __name__ == "__main__":
    description = ("Example script to execute a TTI forward operator.")
    parser = ArgumentParser(description=description)
    parser.add_argument('--2d', dest='dim2', default=False, action='store_true',
                        help="Preset to determine the physical problem setup")
    parser.add_argument('-a', '--autotune', default=False, action='store_true',
                        help="Enable autotuning for block sizes")
    parser.add_argument("-to", "--time_order", default=2,
                        type=int, help="Time order of the simulation")
    parser.add_argument("-so", "--space_order", default=4,
                        type=int, help="Space order of the simulation")
    parser.add_argument("--nbpml", default=40,
                        type=int, help="Number of PML layers around the domain")
<<<<<<< HEAD
    parser.add_argument("-k", dest="kernel", default='centered',
                        type=str, help="Choice of finite-difference kernel")
    parser.add_argument("-dse", dest="dse", default='advanced',
                        type=str, help="Choice of dse backend")
=======
    parser.add_argument("-dse", default='advanced',
                        type=str, help="DSE backend choice")
    parser.add_argument("-dle", default='advanced',
                        type=str, help="DLE backend choice")
>>>>>>> 764a8c15
    args = parser.parse_args()

    # 3D preset parameters
    if args.dim2:
        shape = (150, 150)
        spacing = (10.0, 10.0)
        tn = 750.0
    else:
        shape = (50, 50, 50)
        spacing = (10.0, 10.0, 10.0)
        tn = 250.0

    run(shape=shape, spacing=spacing, nbpml=args.nbpml, tn=tn,
        space_order=args.space_order, time_order=args.time_order,
<<<<<<< HEAD
        autotune=args.autotune, dse=args.dse, dle='advanced', kernel=args.kernel)
=======
        autotune=args.autotune, dse=args.dse, dle=args.dle)
>>>>>>> 764a8c15
<|MERGE_RESOLUTION|>--- conflicted
+++ resolved
@@ -33,17 +33,10 @@
                                  space_order=space_order, **kwargs)
 
 
-<<<<<<< HEAD
 def run(shape=(50, 50, 50), spacing=(20.0, 20.0, 20.0), tn=250.0,
-        time_order=2, space_order=4, nbpml=10, kernel='centered', **kwargs):
-    autotune = kwargs.pop('autotune', False)
-    solver = tti_setup(shape, spacing, tn, time_order, space_order, nbpml, **kwargs)
-=======
-def run(dimensions=(50, 50, 50), spacing=(20.0, 20.0, 20.0), tn=250.0,
         autotune=False, time_order=2, space_order=4, nbpml=10, **kwargs):
 
-    solver = tti_setup(dimensions, spacing, tn, time_order, space_order, nbpml, **kwargs)
->>>>>>> 764a8c15
+    solver = tti_setup(shape, spacing, tn, time_order, space_order, nbpml, **kwargs)
 
     if space_order % 4 != 0:
         warning('WARNING: TTI requires a space_order that is a multiple of 4!')
@@ -66,17 +59,10 @@
                         type=int, help="Space order of the simulation")
     parser.add_argument("--nbpml", default=40,
                         type=int, help="Number of PML layers around the domain")
-<<<<<<< HEAD
     parser.add_argument("-k", dest="kernel", default='centered',
                         type=str, help="Choice of finite-difference kernel")
     parser.add_argument("-dse", dest="dse", default='advanced',
                         type=str, help="Choice of dse backend")
-=======
-    parser.add_argument("-dse", default='advanced',
-                        type=str, help="DSE backend choice")
-    parser.add_argument("-dle", default='advanced',
-                        type=str, help="DLE backend choice")
->>>>>>> 764a8c15
     args = parser.parse_args()
 
     # 3D preset parameters
@@ -91,8 +77,4 @@
 
     run(shape=shape, spacing=spacing, nbpml=args.nbpml, tn=tn,
         space_order=args.space_order, time_order=args.time_order,
-<<<<<<< HEAD
-        autotune=args.autotune, dse=args.dse, dle='advanced', kernel=args.kernel)
-=======
-        autotune=args.autotune, dse=args.dse, dle=args.dle)
->>>>>>> 764a8c15
+        autotune=args.autotune, dse=args.dse, dle=args.dle)